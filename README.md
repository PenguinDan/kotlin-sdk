<!-- markdownlint-disable MD033 -->
<!-- x-hide-in-docs-start -->
<p align="center">
  <picture>
    <source media="(prefers-color-scheme: dark)" srcset="https://raw.githubusercontent.com/open-feature/community/0e23508c163a6a1ac8c0ced3e4bd78faafe627c7/assets/logo/horizontal/white/openfeature-horizontal-white.svg" />
    <img align="center" alt="OpenFeature Logo" src="https://raw.githubusercontent.com/open-feature/community/0e23508c163a6a1ac8c0ced3e4bd78faafe627c7/assets/logo/horizontal/black/openfeature-horizontal-black.svg" />
  </picture>
</p>

<h2 align="center">OpenFeature Kotlin SDK</h2>

<!-- x-hide-in-docs-end -->
<!-- The 'github-badges' class is used in the docs -->
<p align="center" class="github-badges">
  <a href="https://github.com/open-feature/spec/releases/tag/v0.8.0">
    <img alt="Specification" src="https://img.shields.io/static/v1?label=specification&message=v0.8.0&color=yellow&style=for-the-badge" />
  </a>
  <!-- x-release-please-start-version -->
<<<<<<< HEAD
  <a href="https://github.com/open-feature/kotlin-sdk/releases/tag/v0.3.0">
    <img alt="Release" src="https://img.shields.io/static/v1?label=release&message=v0.3.0&color=blue&style=for-the-badge" />
=======
  <a href="https://github.com/PenguinDan/kotlin-sdk/releases/tag/v0.7.0">
    <img alt="Release" src="https://img.shields.io/static/v1?label=release&message=v0.7.0&color=blue&style=for-the-badge" />
>>>>>>> 0f49423a
  </a>
  <!-- x-release-please-end -->
  <br/>
  <img alt="Status" src="https://img.shields.io/badge/lifecycle-alpha-a0c3d2.svg" />
  <a href="https://mvnrepository.com/artifact/io.github.penguindan/kotlin-sdk">
    <img alt="MavenCentral" src="https://img.shields.io/maven-central/v/io.github.penguindan/kotlin-sdk" />
  </a>
</p>
<!-- x-hide-in-docs-start -->

[OpenFeature](https://openfeature.dev) is an open specification that provides a vendor-agnostic, community-driven API for feature flagging that works with your favorite feature flag management tool.

<!-- x-hide-in-docs-end -->
## 🚀 Quick start

### Requirements

The following [Kotlin Multiplatform Targets](https://www.jetbrains.com/help/kotlin-multiplatform-dev/multiplatform-dsl-reference.html#targets) are supported:

| Supported | Platform             | Supported versions                                                             |
|-----------|----------------------|--------------------------------------------------------------------------------|
| ✅         | Android              | SDK 21+                                                                        |
| ✅         | JVM                  | JDK 11+                                                                        |
| ✅         | Native               | Linux x64                                                                      |
| ✅         | iOS                  | x64, Arm64, SimulatorArm64                                                     |
| ❌         | Native               | [Other native targets](https://kotlinlang.org/docs/native-target-support.html) |
| ✅         | Javascript (Node.js) |                                                                                |
| ✅         | Javascript (Browser) |                                                                                |
| ❌         | Wasm                 |                                                                                |


Note that this library adheres to the
[Static Context Paradigm](https://openfeature.dev/docs/reference/concepts/sdk-paradigms), so it is
intended to be used on the **client side** (i.e. mobile apps, web apps and desktop apps), and has
not been evaluated for use in other types of applications (e.g. server applications).

### Installation

Installation is preferred via Maven Central.

#### In Android projects

> [!IMPORTANT]
> Before version 0.6.0 the Maven artifact's id was `android-sdk`. When upgrading to 0.6.0 or higher
> please do make sure to use the new artifact id, which is `kotlin-sdk`.

<!-- x-release-please-start-version -->

```kotlin
dependencies {
<<<<<<< HEAD
    api("dev.openfeature:kotlin-sdk:0.3.0")
=======
    api("io.github.penguindan:kotlin-sdk:0.7.0")
>>>>>>> 0f49423a
}
```
<!-- x-release-please-end -->

#### In multiplatform projects

<!-- x-release-please-start-version -->
```kotlin
kotlin {
    sourceSets {
        commonMain.dependencies {
<<<<<<< HEAD
            api("dev.openfeature:kotlin-sdk:0.3.0")
=======
            api("io.github.penguindan:kotlin-sdk:0.7.0")
>>>>>>> 0f49423a
        }
    }
}
```
<!-- x-release-please-end -->


### Usage

> [!NOTE]
> In version 0.6.0 the base package name has changed from `dev.openfeature.sdk` to
> `dev.openfeature.kotlin.sdk`. When upgrading to 0.6.0 or higher please update your imports
> accordingly.
> 
> **Example:** `import dev.openfeature.sdk.EvaluationContext` ->
> `import dev.openfeature.kotlin.sdk.EvaluationContext`.

```kotlin
coroutineScope.launch(Dispatchers.Default) {
  // configure a provider, wait for it to complete its initialization tasks
  OpenFeatureAPI.setProviderAndWait(customProvider)
  val client = OpenFeatureAPI.getClient()

  // get a bool flag value
  client.getBooleanValue("boolFlag", default = false)
}
```

## 🌟 Features

| Status | Features                        | Description                                                                                                                        |
|--------|---------------------------------|------------------------------------------------------------------------------------------------------------------------------------|
| ✅      | [Providers](#providers)         | Integrate with a commercial, open source, or in-house feature management tool.                                                     |
| ✅      | [Targeting](#targeting)         | Contextually-aware flag evaluation using [evaluation context](https://openfeature.dev/docs/reference/concepts/evaluation-context). |
| ✅      | [Hooks](#hooks)                 | Add functionality to various stages of the flag evaluation life-cycle.                                                             |
| ✅      | [Tracking](#tracking)           | Associate user actions with feature flag evaluations.                                                                              |
| ❌      | [Logging](#logging)             | Integrate with popular logging packages.                                                                                           |
| ❌      | [Named clients](#named-clients) | Utilize multiple providers in a single application.                                                                                |
| ✅      | [Eventing](#eventing)           | React to state changes in the provider or flag management system.                                                                  |
| ✅      | [Shutdown](#shutdown)           | Gracefully clean up a provider during application shutdown.                                                                        |
| ⚠️     | [Extending](#extending)         | Extend OpenFeature with custom providers and hooks.                                                                                |

<sub>Implemented: ✅ | In-progress: ⚠️ | Not implemented yet: ❌</sub>

### Providers

[Providers](https://openfeature.dev/docs/reference/concepts/provider) are an abstraction between a flag management system and the OpenFeature SDK.
Look [here](https://openfeature.dev/ecosystem?instant_search%5BrefinementList%5D%5Btype%5D%5B0%5D=Provider&instant_search%5BrefinementList%5D%5Btechnology%5D%5B0%5D=kotlin) for a complete list of available providers.
If the provider you're looking for hasn't been created yet, see the [develop a provider](#develop-a-provider) section to learn how to build it yourself.

Once you've added a provider as a dependency, it can be registered with OpenFeature like this:

```kotlin
coroutineScope.launch(Dispatchers.Default) {
    OpenFeatureAPI.setProviderAndWait(MyProvider())
}
```

Asynchronous API that doesn't wait is also available. It's useful when you want to set a provider and continue with other tasks.

However, flag evaluations are only possible after the provider is Ready.

```kotlin
OpenFeatureAPI.setProvider(MyProvider()) // can pass a dispatcher here
// The provider initialization happens on a coroutine launched on the IO dispatcher. 
val status = OpenFeatureAPI.getStatus()
// When status is Ready, flag evaluations can be made
```


### Targeting

Sometimes, the value of a flag must consider some dynamic criteria about the application or user, such as the user's location, IP, email address, or the server's location.
In OpenFeature, we refer to this as [targeting](https://openfeature.dev/specification/glossary#targeting).
If the flag management system you're using supports targeting, you can provide the input data using the [evaluation context](https://openfeature.dev/docs/reference/concepts/evaluation-context).

```kotlin
// set a value to the global context
val evaluationContext = ImmutableContext(
    targetingKey = session.getId,
    attributes = mutableMapOf("region" to Value.String("us-east-1")))
OpenFeatureAPI.setEvaluationContext(evaluationContext)
```

### Hooks

[Hooks](https://openfeature.dev/docs/reference/concepts/hooks) allow for custom logic to be added at well-defined points of the flag evaluation life-cycle.
Look [here](https://openfeature.dev/ecosystem/?instant_search%5BrefinementList%5D%5Btype%5D%5B0%5D=Hook&instant_search%5BrefinementList%5D%5Btechnology%5D%5B0%5D=kotlin) for a complete list of available hooks.
If the hook you're looking for hasn't been created yet, see the [develop a hook](#develop-a-hook) section to learn how to build it yourself.

Once you've added a hook as a dependency, it can be registered at the global, client, or flag invocation level.

```kotlin
// add a hook globally, to run on all evaluations
OpenFeatureAPI.addHooks(listOf(ExampleHook()))

// add a hook on this client, to run on all evaluations made by this client
val client = OpenFeatureAPI.getClient()
client.addHooks(listOf(ExampleHook()))

// add a hook for this evaluation only
val retval = client.getBooleanValue(flagKey, false,
    FlagEvaluationOptions(listOf(ExampleHook())))
```

### Tracking

The [tracking API](https://openfeature.dev/specification/sections/tracking/) allows you to use 
OpenFeature abstractions to associate user actions with feature flag evaluations.
This is essential for robust experimentation powered by feature flags. Note that, unlike methods 
that handle feature flag evaluations, calling `track(...)` may throw an `IllegalArgumentException` 
if an empty string is passed as the `trackingEventName`.

Below is an example of how we can track a "Checkout" event with some `TrackingDetails`.

```kotlin
OpenFeatureAPI.getClient().track(
  "Checkout",
  TrackingEventDetails(
    499.99,
    ImmutableStructure(
      "numberOfItems" to Value.Integer(4),
      "timeInCheckout" to Value.String("PT3M20S")
    )
  )
)
```

Tracking is optionally implemented by Providers.

### Logging

Logging customization is not yet available in the Kotlin SDK.

It is possible to write and inject logging `Hook`s to log events at different stages of the flag evaluation life-cycle.

### Named clients

Support for named clients is not yet available in the Kotlin SDK.

### Eventing

Events from the Provider allow the SDK to react to state changes in the provider or underlying flag management system, such as flag definition changes, provider readiness, or error conditions.
Events are optional which mean that not all Providers will emit them and it is not a must have. Some providers support additional events, such as `PROVIDER_CONFIGURATION_CHANGED`.

Please refer to the documentation of the provider you're using to see what events are supported.

Example usage:
```kotlin
viewModelScope.launch {
  OpenFeatureAPI.observe().collect {
    println(">> Provider event received")
  }
}

viewModelScope.launch {
  OpenFeatureAPI.setProviderAndWait(
    MyFeatureProvider(),
    Dispatchers.Default,
    myEvaluationContext
  )
}
```

<!-- (It's only possible to observe events from the global `OpenFeatureAPI`, until multiple providers are supported) -->

### Shutdown

The OpenFeature API provides a close function to perform a cleanup of the registered provider.
This should only be called when your application is in the process of shutting down.

```kotlin
OpenFeatureAPI.shutdown()
```
## Sample app

In the repo there is also a sample app currently under development. 
The sample app can be used to try out development of a [Provider](#develop-a-provider), a [Hook](#develop-a-hook) 
or to validate changes to the SDK itself. 

The sample app should not be used as a reference implementation of how to use the OpenFeature SDK 
in an Android app.

## Extending

### Develop a provider

To develop a provider, you need to create a new project and include the OpenFeature SDK as a dependency.
You’ll then need to write the provider by implementing the `FeatureProvider` interface exported by the OpenFeature SDK.

```kotlin
class NewProvider(override val hooks: List<Hook<*>>, override val metadata: Metadata) : FeatureProvider {
    override fun getBooleanEvaluation(
        key: String,
        defaultValue: Boolean,
        context: EvaluationContext?
    ): ProviderEvaluation<Boolean> {
        // resolve a boolean flag value
    }

    override fun getDoubleEvaluation(
        key: String,
        defaultValue: Double,
        context: EvaluationContext?
    ): ProviderEvaluation<Double> {
        // resolve a double flag value
    }

    override fun getIntegerEvaluation(
        key: String,
        defaultValue: Int,
        context: EvaluationContext?
    ): ProviderEvaluation<Int> {
        // resolve an integer flag value
    }

    override fun getObjectEvaluation(
        key: String,
        defaultValue: Value,
        context: EvaluationContext?
    ): ProviderEvaluation<Value> {
        // resolve an object flag value
    }

    override fun getStringEvaluation(
        key: String,
        defaultValue: String,
        context: EvaluationContext?
    ): ProviderEvaluation<String> {
        // resolve a string flag value
    }

    override suspend fun initialize(initialContext: EvaluationContext?) {
        // add context-aware provider initialization
    }

    override suspend fun onContextSet(oldContext: EvaluationContext?, newContext: EvaluationContext) {
        // add necessary changes on context change
    }
  
    override fun track(
      trackingEventName: String,
      context: EvaluationContext?,
      details: TrackingEventDetails?
    ) {
      // Optionally track an event
    }
  
    override fun observe(): Flow<OpenFeatureProviderEvents> {
        // Optionally return a `Flow` of OpenFeatureProviderEvents
    }
}
```

> Built a new provider? [Let us know](https://github.com/open-feature/openfeature.dev/issues/new?assignees=&labels=provider&projects=&template=document-provider.yaml&title=%5BProvider%5D%3A+) so we can add it to the docs!

### Develop a hook

To develop a hook, you need to create a new project and include the OpenFeature SDK as a dependency.
Implement your own hook by conforming to the `Hook` interface exported by the OpenFeature SDK.

<!-- TODO: code example of hook implementation -->

> Built a new hook? [Let us know](https://github.com/open-feature/openfeature.dev/issues/new?assignees=&labels=hook&projects=&template=document-hook.yaml&title=%5BHook%5D%3A+) so we can add it to the docs!

<!-- x-hide-in-docs-start -->
## 🙏 Acknowledgments

This project is a fork of the [OpenFeature Kotlin SDK](https://github.com/open-feature/kotlin-sdk), originally developed by the OpenFeature community. We are grateful for their foundational work on this project.

## 🤝 Contributing

Interested in contributing? Great, we'd love your help! To get started, take a look at the [CONTRIBUTING](CONTRIBUTING.md) guide.

### Thanks to everyone who has already contributed

<a href="https://github.com/PenguinDan/kotlin-sdk/graphs/contributors">
  <img src="https://contrib.rocks/image?repo=PenguinDan/kotlin-sdk" alt="Pictures of the folks who have contributed to the project" />
</a>

Made with [contrib.rocks](https://contrib.rocks).
<!-- x-hide-in-docs-end --><|MERGE_RESOLUTION|>--- conflicted
+++ resolved
@@ -16,13 +16,8 @@
     <img alt="Specification" src="https://img.shields.io/static/v1?label=specification&message=v0.8.0&color=yellow&style=for-the-badge" />
   </a>
   <!-- x-release-please-start-version -->
-<<<<<<< HEAD
-  <a href="https://github.com/open-feature/kotlin-sdk/releases/tag/v0.3.0">
+  <a href="https://github.com/PenguinDan/kotlin-sdk/releases/tag/v0.3.0">
     <img alt="Release" src="https://img.shields.io/static/v1?label=release&message=v0.3.0&color=blue&style=for-the-badge" />
-=======
-  <a href="https://github.com/PenguinDan/kotlin-sdk/releases/tag/v0.7.0">
-    <img alt="Release" src="https://img.shields.io/static/v1?label=release&message=v0.7.0&color=blue&style=for-the-badge" />
->>>>>>> 0f49423a
   </a>
   <!-- x-release-please-end -->
   <br/>
@@ -73,11 +68,7 @@
 
 ```kotlin
 dependencies {
-<<<<<<< HEAD
-    api("dev.openfeature:kotlin-sdk:0.3.0")
-=======
-    api("io.github.penguindan:kotlin-sdk:0.7.0")
->>>>>>> 0f49423a
+    api("io.github.penguindan:kotlin-sdk:0.3.0")
 }
 ```
 <!-- x-release-please-end -->
@@ -89,11 +80,7 @@
 kotlin {
     sourceSets {
         commonMain.dependencies {
-<<<<<<< HEAD
-            api("dev.openfeature:kotlin-sdk:0.3.0")
-=======
-            api("io.github.penguindan:kotlin-sdk:0.7.0")
->>>>>>> 0f49423a
+            api("io.github.penguindan:kotlin-sdk:0.3.0")
         }
     }
 }
