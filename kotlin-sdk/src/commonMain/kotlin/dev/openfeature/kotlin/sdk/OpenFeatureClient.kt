package dev.openfeature.kotlin.sdk

import dev.openfeature.kotlin.sdk.FlagValueType.BOOLEAN
import dev.openfeature.kotlin.sdk.FlagValueType.DOUBLE
import dev.openfeature.kotlin.sdk.FlagValueType.INTEGER
import dev.openfeature.kotlin.sdk.FlagValueType.OBJECT
import dev.openfeature.kotlin.sdk.FlagValueType.STRING
import dev.openfeature.kotlin.sdk.exceptions.ErrorCode
import dev.openfeature.kotlin.sdk.exceptions.OpenFeatureError
import dev.openfeature.kotlin.sdk.exceptions.OpenFeatureError.GeneralError

private val typeMatchingException =
    GeneralError("Unable to match default value type with flag value type")

class OpenFeatureClient(
    private val openFeatureAPI: OpenFeatureAPI,
    name: String? = null,
    version: String? = null,
    override val hooks: MutableList<Hook<*>> = mutableListOf()
) : Client {
    override val metadata: ClientMetadata = Metadata(name)
    private val hookSupport = HookSupport()
    override fun addHooks(hooks: List<Hook<*>>) {
        this.hooks += hooks
    }

<<<<<<< HEAD
    /**
     * Calls from OpenFeatureAPI.statusFlow should move to this client according to
     * https://openfeature.dev/specification/sections/flag-evaluation#17-provider-lifecycle-management
     */
    @Suppress("DEPRECATION")
    override val providerStatusFlow = openFeatureAPI.statusFlow
=======
    override val statusFlow = openFeatureAPI.statusFlow
>>>>>>> 09dd988b

    override fun getBooleanValue(key: String, defaultValue: Boolean): Boolean {
        return getBooleanDetails(key, defaultValue).value
    }

    override fun getBooleanValue(
        key: String,
        defaultValue: Boolean,
        options: FlagEvaluationOptions
    ): Boolean {
        return getBooleanDetails(key, defaultValue, options).value
    }

    override fun getBooleanDetails(
        key: String,
        defaultValue: Boolean
    ): FlagEvaluationDetails<Boolean> {
        return getBooleanDetails(key, defaultValue, FlagEvaluationOptions())
    }

    override fun getBooleanDetails(
        key: String,
        defaultValue: Boolean,
        options: FlagEvaluationOptions
    ): FlagEvaluationDetails<Boolean> {
        return evaluateFlag(BOOLEAN, key, defaultValue, options)
    }

    override fun getStringValue(key: String, defaultValue: String): String {
        return getStringDetails(key, defaultValue).value
    }

    override fun getStringValue(
        key: String,
        defaultValue: String,
        options: FlagEvaluationOptions
    ): String {
        return getStringDetails(key, defaultValue, options).value
    }

    override fun getStringDetails(
        key: String,
        defaultValue: String
    ): FlagEvaluationDetails<String> {
        return getStringDetails(key, defaultValue, FlagEvaluationOptions())
    }

    override fun getStringDetails(
        key: String,
        defaultValue: String,
        options: FlagEvaluationOptions
    ): FlagEvaluationDetails<String> {
        return evaluateFlag(STRING, key, defaultValue, options)
    }

    override fun getIntegerValue(key: String, defaultValue: Int): Int {
        return getIntegerDetails(key, defaultValue).value
    }

    override fun getIntegerValue(
        key: String,
        defaultValue: Int,
        options: FlagEvaluationOptions
    ): Int {
        return getIntegerDetails(key, defaultValue, options).value
    }

    override fun getIntegerDetails(
        key: String,
        defaultValue: Int
    ): FlagEvaluationDetails<Int> {
        return getIntegerDetails(key, defaultValue, FlagEvaluationOptions())
    }

    override fun getIntegerDetails(
        key: String,
        defaultValue: Int,
        options: FlagEvaluationOptions
    ): FlagEvaluationDetails<Int> {
        return evaluateFlag(INTEGER, key, defaultValue, options)
    }

    override fun getDoubleValue(key: String, defaultValue: Double): Double {
        return getDoubleDetails(key, defaultValue).value
    }

    override fun getDoubleValue(
        key: String,
        defaultValue: Double,
        options: FlagEvaluationOptions
    ): Double {
        return getDoubleDetails(key, defaultValue, options).value
    }

    override fun getDoubleDetails(
        key: String,
        defaultValue: Double
    ): FlagEvaluationDetails<Double> {
        return evaluateFlag(DOUBLE, key, defaultValue, FlagEvaluationOptions())
    }

    override fun getDoubleDetails(
        key: String,
        defaultValue: Double,
        options: FlagEvaluationOptions
    ): FlagEvaluationDetails<Double> {
        return evaluateFlag(DOUBLE, key, defaultValue, options)
    }

    override fun getObjectValue(key: String, defaultValue: Value): Value {
        return getObjectDetails(key, defaultValue).value
    }

    override fun getObjectValue(
        key: String,
        defaultValue: Value,
        options: FlagEvaluationOptions
    ): Value {
        return getObjectDetails(key, defaultValue, options).value
    }

    override fun getObjectDetails(
        key: String,
        defaultValue: Value
    ): FlagEvaluationDetails<Value> {
        return getObjectDetails(key, defaultValue, FlagEvaluationOptions())
    }

    override fun getObjectDetails(
        key: String,
        defaultValue: Value,
        options: FlagEvaluationOptions
    ): FlagEvaluationDetails<Value> {
        return evaluateFlag(OBJECT, key, defaultValue, options)
    }

    override fun track(trackingEventName: String, details: TrackingEventDetails?) {
        validateTrackingEventName(trackingEventName)
        openFeatureAPI.getProvider()
            .track(trackingEventName, openFeatureAPI.getEvaluationContext(), details)
    }

    private fun <T> evaluateFlag(
        flagValueType: FlagValueType,
        key: String,
        defaultValue: T,
        optionsIn: FlagEvaluationOptions?
    ): FlagEvaluationDetails<T> {
        val options = optionsIn ?: FlagEvaluationOptions(listOf(), mapOf())
        val hints = options.hookHints
        var details = FlagEvaluationDetails(key, defaultValue)
        val provider = openFeatureAPI.getProvider()
        val mergedHooks: List<Hook<*>> = provider.hooks + options.hooks + hooks + openFeatureAPI.hooks
        val context = openFeatureAPI.getEvaluationContext()
        val hookCtx: HookContext<T> = HookContext(
            key,
            flagValueType,
            defaultValue,
            context,
            this.metadata,
            provider.metadata
        )
        try {
            hookSupport.beforeHooks(flagValueType, hookCtx, mergedHooks, hints)
            shortCircuitIfNotReady()
            val providerEval = createProviderEvaluation(
                flagValueType,
                key,
                context,
                defaultValue,
                provider
            )
            details = FlagEvaluationDetails.from(providerEval, key)
            hookSupport.afterHooks(flagValueType, hookCtx, details, mergedHooks, hints)
        } catch (error: Exception) {
            val errorCode = if (error is OpenFeatureError) {
                error.errorCode()
            } else {
                ErrorCode.GENERAL
            }

            details = details.copy(
                errorMessage = error.message,
                reason = Reason.ERROR.toString(),
                errorCode = errorCode
            )

            hookSupport.errorHooks(flagValueType, hookCtx, error, mergedHooks, hints)
        }
        hookSupport.afterAllHooks(flagValueType, hookCtx, details, mergedHooks, hints)
        return details
    }

    private fun shortCircuitIfNotReady() {
        val providerStatus = openFeatureAPI.getStatus()
        if (providerStatus == OpenFeatureStatus.NotReady) {
            throw OpenFeatureError.ProviderNotReadyError()
        } else if (providerStatus is OpenFeatureStatus.Fatal) {
            throw OpenFeatureError.ProviderFatalError()
        }
    }

    @Suppress("UNCHECKED_CAST")
    private fun <V> createProviderEvaluation(
        flagValueType: FlagValueType,
        key: String,
        context: EvaluationContext?,
        defaultValue: V,
        provider: FeatureProvider
    ): ProviderEvaluation<V> {
        return when (flagValueType) {
            BOOLEAN -> {
                val defaultBoolean = defaultValue as? Boolean ?: throw typeMatchingException
                val eval: ProviderEvaluation<Boolean> =
                    provider.getBooleanEvaluation(key, defaultBoolean, context)
                eval as? ProviderEvaluation<V> ?: throw typeMatchingException
            }

            STRING -> {
                val defaultString = defaultValue as? String ?: throw typeMatchingException
                val eval: ProviderEvaluation<String> =
                    provider.getStringEvaluation(key, defaultString, context)
                eval as? ProviderEvaluation<V> ?: throw typeMatchingException
            }

            INTEGER -> {
                val defaultInteger = defaultValue as? Int ?: throw typeMatchingException
                val eval: ProviderEvaluation<Int> =
                    provider.getIntegerEvaluation(key, defaultInteger, context)
                eval as? ProviderEvaluation<V> ?: throw typeMatchingException
            }

            DOUBLE -> {
                val defaultDouble = defaultValue as? Double ?: throw typeMatchingException
                val eval: ProviderEvaluation<Double> =
                    provider.getDoubleEvaluation(key, defaultDouble, context)
                eval as? ProviderEvaluation<V> ?: throw typeMatchingException
            }

            OBJECT -> {
                val defaultObject = defaultValue as? Value ?: throw typeMatchingException
                val eval: ProviderEvaluation<Value> =
                    provider.getObjectEvaluation(key, defaultObject, context)
                eval as? ProviderEvaluation<V> ?: throw typeMatchingException
            }
        }
    }

    data class Metadata(override val name: String?) : ClientMetadata
}

private fun validateTrackingEventName(name: String) {
    if (name.isEmpty()) {
        throw IllegalArgumentException("trackingEventName cannot be empty")
    }
}<|MERGE_RESOLUTION|>--- conflicted
+++ resolved
@@ -24,16 +24,7 @@
         this.hooks += hooks
     }
 
-<<<<<<< HEAD
-    /**
-     * Calls from OpenFeatureAPI.statusFlow should move to this client according to
-     * https://openfeature.dev/specification/sections/flag-evaluation#17-provider-lifecycle-management
-     */
-    @Suppress("DEPRECATION")
-    override val providerStatusFlow = openFeatureAPI.statusFlow
-=======
     override val statusFlow = openFeatureAPI.statusFlow
->>>>>>> 09dd988b
 
     override fun getBooleanValue(key: String, defaultValue: Boolean): Boolean {
         return getBooleanDetails(key, defaultValue).value
