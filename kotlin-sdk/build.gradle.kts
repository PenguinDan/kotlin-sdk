--- conflicted
+++ resolved
@@ -46,19 +46,11 @@
         }
     }
     linuxX64 {}
-<<<<<<< HEAD
-    listOf(
-        iosX64(),
-        iosArm64(),
-        iosSimulatorArm64()
-    )
-=======
-    
+
     iosX64()
     iosArm64()
     iosSimulatorArm64()
-
->>>>>>> 04c2a46d
+    
     js {
         nodejs {}
         browser {
